--- conflicted
+++ resolved
@@ -209,14 +209,11 @@
             "container hostname": testHostname,
             "container hosts": testHostsFile,
             "container mount": testMounts,
-<<<<<<< HEAD
             "container single file mount": testSingleFileMount,
             "container multiple single file mounts": testMultipleSingleFileMounts,
-=======
             "container pause and resume": testPauseResume,
             "container pause, resume and wait": testPauseResumeWait,
             "container pause, resume and verify io": testPauseResumeIO,
->>>>>>> 259c8415
             "nested virt": testNestedVirtualizationEnabled,
             "container manager": testContainerManagerCreate,
             "container reuse": testContainerReuse,
