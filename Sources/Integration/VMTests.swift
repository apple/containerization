--- conflicted
+++ resolved
@@ -257,7 +257,6 @@
         }
     }
 
-<<<<<<< HEAD
     func testSingleFileMount() async throws {
         let id = "test-single-file-mount"
 
@@ -301,7 +300,28 @@
             config.mounts.append(.share(source: secretFile.path, destination: "/app/secret.txt"))
             config.process.stdout = buffer
             config.process.stderr = errorBuffer
-=======
+        }
+
+        try await container.create()
+        try await container.start()
+
+        let status = try await container.wait()
+        try await container.stop()
+
+        let value = String(data: buffer.data, encoding: .utf8)
+        let errorValue = String(data: errorBuffer.data, encoding: .utf8)
+        let expected = "config data---\nsecret data"
+
+        guard status == 0 else {
+            throw IntegrationError.assert(msg: "process status \(status) != 0 - stdout: \(value ?? "nil") - stderr: \(errorValue ?? "nil")")
+        }
+
+        guard value == expected else {
+            throw IntegrationError.assert(
+                msg: "process should have returned '\(expected)' != '\(value ?? "nil")'")
+        }
+    }
+
     func testContainerDevConsole() async throws {
         let id = "test-container-devconsole"
 
@@ -327,28 +347,14 @@
             config.process.arguments = ["mount"]
             config.process.terminal = true
             config.process.stdout = buffer
->>>>>>> 54980872
-        }
-
-        try await container.create()
-        try await container.start()
-
-        let status = try await container.wait()
-        try await container.stop()
-<<<<<<< HEAD
-
-        let value = String(data: buffer.data, encoding: .utf8)
-        let errorValue = String(data: errorBuffer.data, encoding: .utf8)
-        let expected = "config data---\nsecret data"
-
-        guard status == 0 else {
-            throw IntegrationError.assert(msg: "process status \(status) != 0 - stdout: \(value ?? "nil") - stderr: \(errorValue ?? "nil")")
-        }
-
-        guard value == expected else {
-            throw IntegrationError.assert(
-                msg: "process should have returned '\(expected)' != '\(value ?? "nil")'")
-=======
+        }
+
+        try await container.create()
+        try await container.start()
+
+        let status = try await container.wait()
+        try await container.stop()
+
         guard status == 0 else {
             throw IntegrationError.assert(msg: "process status \(status) != 0")
         }
@@ -362,7 +368,6 @@
         guard str.contains(devConsole) else {
             throw IntegrationError.assert(
                 msg: "process should have \(devConsole) in `mount` output")
->>>>>>> 54980872
         }
     }
 
