//===----------------------------------------------------------------------===//
// Copyright © 2025 Apple Inc. and the Containerization project authors.
//
// Licensed under the Apache License, Version 2.0 (the "License");
// you may not use this file except in compliance with the License.
// You may obtain a copy of the License at
//
//   https://www.apache.org/licenses/LICENSE-2.0
//
// Unless required by applicable law or agreed to in writing, software
// distributed under the License is distributed on an "AS IS" BASIS,
// WITHOUT WARRANTIES OR CONDITIONS OF ANY KIND, either express or implied.
// See the License for the specific language governing permissions and
// limitations under the License.
//===----------------------------------------------------------------------===//

import Cgroup
import Containerization
import ContainerizationError
import ContainerizationNetlink
import ContainerizationOCI
import ContainerizationOS
import Foundation
import GRPC
import Logging
import NIOCore
import NIOPosix
import SwiftProtobuf
import _NIOFileSystem

private let _setenv = Foundation.setenv

#if canImport(Musl)
import Musl
private let _mount = Musl.mount
private let _umount = Musl.umount2
private let _kill = Musl.kill
private let _sync = Musl.sync
#elseif canImport(Glibc)
import Glibc
private let _mount = Glibc.mount
private let _umount = Glibc.umount2
private let _kill = Glibc.kill
private let _sync = Glibc.sync
#endif

extension Initd: Com_Apple_Containerization_Sandbox_V3_SandboxContextAsyncProvider {
    func setTime(
        request: Com_Apple_Containerization_Sandbox_V3_SetTimeRequest,
        context: GRPC.GRPCAsyncServerCallContext
    ) async throws -> Com_Apple_Containerization_Sandbox_V3_SetTimeResponse {
        log.debug(
            "setTime",
            metadata: [
                "sec": "\(request.sec)",
                "usec": "\(request.usec)",
            ])

        var tv = timeval(tv_sec: time_t(request.sec), tv_usec: suseconds_t(request.usec))
        guard settimeofday(&tv, nil) == 0 else {
            let error = swiftErrno("settimeofday")
            log.error(
                "setTime",
                metadata: [
                    "error": "\(error)"
                ])
            throw GRPCStatus(code: .internalError, message: "failed to settimeofday: \(error)")
        }

        return .init()
    }

    func setupEmulator(
        request: Com_Apple_Containerization_Sandbox_V3_SetupEmulatorRequest,
        context: GRPC.GRPCAsyncServerCallContext
    ) async throws -> Com_Apple_Containerization_Sandbox_V3_SetupEmulatorResponse {
        log.debug(
            "setupEmulator",
            metadata: [
                "request": "\(request)"
            ])

        if !Binfmt.mounted() {
            throw GRPCStatus(
                code: .internalError,
                message: "\(Binfmt.path) is not mounted"
            )
        }

        do {
            let bfmt = Binfmt.Entry(
                name: request.name,
                type: request.type,
                offset: request.offset,
                magic: request.magic,
                mask: request.mask,
                flags: request.flags
            )
            try bfmt.register(binaryPath: request.binaryPath)
        } catch {
            log.error(
                "setupEmulator",
                metadata: [
                    "error": "\(error)"
                ])
            throw GRPCStatus(
                code: .internalError,
                message: "setupEmulator: failed to register binfmt_misc entry: \(error)"
            )
        }

        return .init()
    }

    func sysctl(
        request: Com_Apple_Containerization_Sandbox_V3_SysctlRequest,
        context: GRPC.GRPCAsyncServerCallContext
    ) async throws -> Com_Apple_Containerization_Sandbox_V3_SysctlResponse {
        log.debug(
            "sysctl",
            metadata: [
                "settings": "\(request.settings)"
            ])

        do {
            let sysctlPath = URL(fileURLWithPath: "/proc/sys/")
            for (k, v) in request.settings {
                guard let data = v.data(using: .ascii) else {
                    throw GRPCStatus(code: .internalError, message: "failed to convert \(v) to data buffer for sysctl write")
                }

                let setting =
                    sysctlPath
                    .appendingPathComponent(k.replacingOccurrences(of: ".", with: "/"))
                let fh = try FileHandle(forWritingTo: setting)
                defer { try? fh.close() }

                try fh.write(contentsOf: data)
            }
        } catch {
            log.error(
                "sysctl",
                metadata: [
                    "error": "\(error)"
                ])
            throw GRPCStatus(
                code: .internalError,
                message: "sysctl: failed to set sysctl: \(error)"
            )
        }

        return .init()
    }

    func proxyVsock(
        request: Com_Apple_Containerization_Sandbox_V3_ProxyVsockRequest,
        context: GRPC.GRPCAsyncServerCallContext
    ) async throws -> Com_Apple_Containerization_Sandbox_V3_ProxyVsockResponse {
        log.debug(
            "proxyVsock",
            metadata: [
                "id": "\(request.id)",
                "port": "\(request.vsockPort)",
                "guestPath": "\(request.guestPath)",
                "action": "\(request.action)",
            ])

        do {
            let proxy = VsockProxy(
                id: request.id,
                action: request.action == .into ? .dial : .listen,
                port: request.vsockPort,
                path: URL(fileURLWithPath: request.guestPath),
                udsPerms: request.guestSocketPermissions,
                log: log
            )

            try await proxy.start()
            try await state.add(proxy: proxy)
        } catch {
            log.error(
                "proxyVsock",
                metadata: [
                    "error": "\(error)"
                ])
            throw GRPCStatus(
                code: .internalError,
                message: "proxyVsock: failed to setup vsock proxy: \(error)"
            )
        }

        return .init()
    }

    func stopVsockProxy(
        request: Com_Apple_Containerization_Sandbox_V3_StopVsockProxyRequest,
        context: GRPC.GRPCAsyncServerCallContext
    ) async throws -> Com_Apple_Containerization_Sandbox_V3_StopVsockProxyResponse {
        log.debug(
            "stopVsockProxy",
            metadata: [
                "id": "\(request.id)"
            ])

        do {
            let proxy = try await state.remove(proxy: request.id)
            try await proxy.close()
        } catch {
            log.error(
                "stopVsockProxy",
                metadata: [
                    "error": "\(error)"
                ])
            throw GRPCStatus(
                code: .internalError,
                message: "stopVsockProxy: failed to stop vsock proxy: \(error)"
            )
        }

        return .init()
    }

    func mkdir(request: Com_Apple_Containerization_Sandbox_V3_MkdirRequest, context: GRPC.GRPCAsyncServerCallContext)
        async throws -> Com_Apple_Containerization_Sandbox_V3_MkdirResponse
    {
        log.debug(
            "mkdir",
            metadata: [
                "path": "\(request.path)",
                "all": "\(request.all)",
            ])

        do {
            try FileManager.default.createDirectory(
                atPath: request.path,
                withIntermediateDirectories: request.all
            )
        } catch {
            log.error(
                "mkdir",
                metadata: [
                    "error": "\(error)"
                ])
            throw GRPCStatus(code: .internalError, message: "mkdir: \(error)")
        }

        return .init()
    }

    func writeFile(request: Com_Apple_Containerization_Sandbox_V3_WriteFileRequest, context: GRPC.GRPCAsyncServerCallContext)
        async throws -> Com_Apple_Containerization_Sandbox_V3_WriteFileResponse
    {
        log.debug(
            "writeFile",
            metadata: [
                "path": "\(request.path)",
                "mode": "\(request.mode)",
                "dataSize": "\(request.data.count)",
            ])

        do {
            if request.flags.createParentDirs {
                let fileURL = URL(fileURLWithPath: request.path)
                let parentDir = fileURL.deletingLastPathComponent()
                try FileManager.default.createDirectory(
                    at: parentDir,
                    withIntermediateDirectories: true
                )
            }

            var flags = O_WRONLY
            if request.flags.createIfMissing {
                flags |= O_CREAT
            }
            if request.flags.append {
                flags |= O_APPEND
            }

            let mode = request.mode > 0 ? mode_t(request.mode) : mode_t(0644)
            let fd = open(request.path, flags, mode)
            guard fd != -1 else {
                let error = swiftErrno("open")
                throw GRPCStatus(
                    code: .internalError,
                    message: "writeFile: failed to open file: \(error)"
                )
            }

            let fh = FileHandle(fileDescriptor: fd, closeOnDealloc: true)
            try fh.write(contentsOf: request.data)
        } catch {
            log.error(
                "writeFile",
                metadata: [
                    "error": "\(error)"
                ])
            if error is GRPCStatus {
                throw error
            }
            throw GRPCStatus(
                code: .internalError,
                message: "writeFile: \(error)"
            )
        }

        return .init()
    }

    func mount(request: Com_Apple_Containerization_Sandbox_V3_MountRequest, context: GRPC.GRPCAsyncServerCallContext)
        async throws -> Com_Apple_Containerization_Sandbox_V3_MountResponse
    {
        log.debug(
            "mount",
            metadata: [
                "type": "\(request.type)",
                "source": "\(request.source)",
                "destination": "\(request.destination)",
            ])

        do {
            let mnt = ContainerizationOS.Mount(
                type: request.type,
                source: request.source,
                target: request.destination,
                options: request.options
            )

            #if os(Linux)
            try mnt.mount(createWithPerms: 0o755)
            return .init()
            #else
            fatalError("mount not supported on platform")
            #endif
        } catch {
            log.error(
                "mount",
                metadata: [
                    "error": "\(error)"
                ])
            throw GRPCStatus(code: .internalError, message: "mount: \(error)")
        }
    }

    func umount(request: Com_Apple_Containerization_Sandbox_V3_UmountRequest, context: GRPC.GRPCAsyncServerCallContext)
        async throws -> Com_Apple_Containerization_Sandbox_V3_UmountResponse
    {
        log.debug(
            "umount",
            metadata: [
                "path": "\(request.path)",
                "flags": "\(request.flags)",
            ])

        #if os(Linux)
        // Best effort EBUSY handle.
        for _ in 0...50 {
            let result = _umount(request.path, request.flags)
            if result == -1 {
                if errno == EBUSY {
                    try await Task.sleep(for: .milliseconds(10))
                    continue
                }
                let error = swiftErrno("umount")

                log.error(
                    "umount",
                    metadata: [
                        "error": "\(error)"
                    ])
                throw GRPCStatus(code: .invalidArgument, message: "umount: \(error)")
            }
            break
        }
        return .init()
        #else
        fatalError("umount not supported on platform")
        #endif
    }

    func setenv(request: Com_Apple_Containerization_Sandbox_V3_SetenvRequest, context: GRPC.GRPCAsyncServerCallContext)
        async throws -> Com_Apple_Containerization_Sandbox_V3_SetenvResponse
    {
        log.debug(
            "setenv",
            metadata: [
                "key": "\(request.key)",
                "value": "\(request.value)",
            ])

        guard _setenv(request.key, request.value, 1) == 0 else {
            let error = swiftErrno("setenv")

            log.error(
                "setEnv",
                metadata: [
                    "error": "\(error)"
                ])

            throw GRPCStatus(code: .invalidArgument, message: "setenv: \(error)")
        }
        return .init()
    }

    func getenv(request: Com_Apple_Containerization_Sandbox_V3_GetenvRequest, context: GRPC.GRPCAsyncServerCallContext)
        async throws -> Com_Apple_Containerization_Sandbox_V3_GetenvResponse
    {
        log.debug(
            "getenv",
            metadata: [
                "key": "\(request.key)"
            ])

        let env = ProcessInfo.processInfo.environment[request.key]
        return .with {
            if let env {
                $0.value = env
            }
        }
    }

    func createProcess(
        request: Com_Apple_Containerization_Sandbox_V3_CreateProcessRequest, context: GRPC.GRPCAsyncServerCallContext
    ) async throws -> Com_Apple_Containerization_Sandbox_V3_CreateProcessResponse {
        log.debug(
            "createProcess",
            metadata: [
                "id": "\(request.id)",
                "containerID": "\(request.containerID)",
                "stdin": "Port: \(request.stdin)",
                "stdout": "Port: \(request.stdout)",
                "stderr": "Port: \(request.stderr)",
                "configuration": "\(request.configuration.count)",
            ])

        if !request.hasContainerID {
            throw ContainerizationError(
                .invalidArgument,
                message: "processes in the root of the vm not implemented"
            )
        }

        do {
            var ociSpec = try JSONDecoder().decode(
                ContainerizationOCI.Spec.self,
                from: request.configuration
            )

            try ociAlterations(id: request.id, ociSpec: &ociSpec)

            guard let process = ociSpec.process else {
                throw ContainerizationError(
                    .invalidArgument,
                    message: "oci runtime spec missing process configuration"
                )
            }

            let stdioPorts = HostStdio(
                stdin: request.hasStdin ? request.stdin : nil,
                stdout: request.hasStdout ? request.stdout : nil,
                stderr: request.hasStderr ? request.stderr : nil,
                terminal: process.terminal
            )

            // This is an exec.
            if let container = await self.state.containers[request.containerID] {
                try await container.createExec(
                    id: request.id,
                    stdio: stdioPorts,
                    process: process
                )
            } else {
                // We need to make our new fangled container.
                // The process ID must match the container ID for this.
                guard request.id == request.containerID else {
                    throw ContainerizationError(
                        .invalidArgument,
                        message: "init process id must match container id"
                    )
                }

                // Write the etc/hostname file in the container rootfs since some init-systems
                // depend on it.
                let hostname = ociSpec.hostname
                if let root = ociSpec.root, !hostname.isEmpty {
                    let etc = URL(fileURLWithPath: root.path).appendingPathComponent("etc")
                    try FileManager.default.createDirectory(atPath: etc.path, withIntermediateDirectories: true)
                    let hostnamePath = etc.appendingPathComponent("hostname")
                    try hostname.write(toFile: hostnamePath.path, atomically: true, encoding: .utf8)
                }

                let ctr = try ManagedContainer(
                    id: request.id,
                    stdio: stdioPorts,
                    spec: ociSpec,
                    log: self.log
                )
                try await self.state.add(container: ctr)
            }

            return .init()
        } catch let err as ContainerizationError {
            log.error(
                "createProcess",
                metadata: [
                    "id": "\(request.id)",
                    "containerID": "\(request.containerID)",
                    "error": "\(err)",
                ])
            switch err.code {
            case .invalidArgument:
                throw GRPCStatus(code: .invalidArgument, message: "createProcess: failed to create process: \(err)")
            default:
                throw GRPCStatus(code: .internalError, message: "createProcess: failed to create process: \(err)")
            }
        } catch {
            log.error(
                "createProcess",
                metadata: [
                    "id": "\(request.id)",
                    "containerID": "\(request.containerID)",
                    "error": "\(error)",
                ])
            if error is GRPCStatus {
                throw error
            }
            throw GRPCStatus(code: .internalError, message: "createProcess: \(error)")
        }
    }

    func killProcess(
        request: Com_Apple_Containerization_Sandbox_V3_KillProcessRequest,
        context: GRPC.GRPCAsyncServerCallContext
    ) async throws -> Com_Apple_Containerization_Sandbox_V3_KillProcessResponse {
        log.debug(
            "killProcess",
            metadata: [
                "id": "\(request.id)",
                "containerID": "\(request.containerID)",
                "signal": "\(request.signal)",
            ])

        if !request.hasContainerID {
            throw ContainerizationError(
                .invalidArgument,
                message: "processes in the root of the vm not implemented"
            )
        }

        do {
            let ctr = try await self.state.get(container: request.containerID)
            try await ctr.kill(execID: request.id, request.signal)

            return .init()
        } catch let err as ContainerizationError {
            log.error(
                "killProcess",
                metadata: [
                    "id": "\(request.id)",
                    "containerID": "\(request.containerID)",
                    "error": "\(err)",
                ])
            switch err.code {
            case .notFound:
                throw GRPCStatus(code: .notFound, message: "killProcess: failed to kill process: \(err)")
            default:
                throw GRPCStatus(code: .internalError, message: "killProcess: failed to kill process: \(err)")
            }
        } catch {
            log.error(
                "killProcess",
                metadata: [
                    "id": "\(request.id)",
                    "containerID": "\(request.containerID)",
                    "error": "\(error)",
                ])
            if error is GRPCStatus {
                throw error
            }
            throw GRPCStatus(code: .internalError, message: "killProcess: failed to kill process: \(error)")
        }
    }

    func deleteProcess(
        request: Com_Apple_Containerization_Sandbox_V3_DeleteProcessRequest, context: GRPC.GRPCAsyncServerCallContext
    ) async throws -> Com_Apple_Containerization_Sandbox_V3_DeleteProcessResponse {
        log.debug(
            "deleteProcess",
            metadata: [
                "id": "\(request.id)",
                "containerID": "\(request.containerID)",
            ])

        if !request.hasContainerID {
            throw ContainerizationError(
                .invalidArgument,
                message: "processes in the root of the vm not implemented"
            )
        }

        do {
            let ctr = try await self.state.get(container: request.containerID)

            // Are we trying to delete the container itself?
            if request.id == request.containerID {
                try await ctr.delete()
                try await state.remove(container: request.id)
            } else {
                // Or just a single exec.
                try await ctr.deleteExec(id: request.id)
            }

            return .init()
<<<<<<< HEAD
        } catch let err as ContainerizationError {
            log.error(
                "deleteProcess",
                metadata: [
                    "id": "\(request.id)",
                    "containerID": "\(request.containerID)",
                    "error": "\(err)",
                ])
            switch err.code {
            case .notFound:
                throw GRPCStatus(code: .notFound, message: "deleteProcess: failed to delete process: \(err)")
            default:
                throw GRPCStatus(code: .internalError, message: "deleteProcess: failed to delete process: \(err)")
            }
=======
>>>>>>> 14f56e4a
        } catch {
            log.error(
                "deleteProcess",
                metadata: [
                    "id": "\(request.id)",
                    "containerID": "\(request.containerID)",
                    "error": "\(error)",
                ])
<<<<<<< HEAD
            if error is GRPCStatus {
                throw error
            }
            throw GRPCStatus(code: .internalError, message: "deleteProcess: \(error)")
=======
            throw GRPCStatus(
                code: .internalError,
                message: "deleteProcess: \(error)"
            )
>>>>>>> 14f56e4a
        }
    }

    func startProcess(
        request: Com_Apple_Containerization_Sandbox_V3_StartProcessRequest, context: GRPCAsyncServerCallContext
    ) async throws -> Com_Apple_Containerization_Sandbox_V3_StartProcessResponse {
        log.debug(
            "startProcess",
            metadata: [
                "id": "\(request.id)",
                "containerID": "\(request.containerID)",
            ])

        if !request.hasContainerID {
            throw ContainerizationError(
                .invalidArgument,
                message: "processes in the root of the vm not implemented"
            )
        }

        do {
            let ctr = try await self.state.get(container: request.containerID)
            let pid = try await ctr.start(execID: request.id)

            return .with {
                $0.pid = pid
            }
        } catch let err as ContainerizationError {
            log.error(
                "startProcess",
                metadata: [
                    "id": "\(request.id)",
                    "containerID": "\(request.containerID)",
                    "error": "\(err)",
                ])
            switch err.code {
            case .notFound:
                throw GRPCStatus(code: .notFound, message: "startProcess: failed to start process: \(err)")
            default:
                throw GRPCStatus(code: .internalError, message: "startProcess: failed to start process: \(err)")
            }
        } catch {
            log.error(
                "startProcess",
                metadata: [
                    "id": "\(request.id)",
                    "containerID": "\(request.containerID)",
                    "error": "\(error)",
                ])
            if error is GRPCStatus {
                throw error
            }
            throw GRPCStatus(
                code: .internalError,
                message: "startProcess: failed to start process: \(error)"
            )
        }
    }

    func resizeProcess(
        request: Com_Apple_Containerization_Sandbox_V3_ResizeProcessRequest, context: GRPCAsyncServerCallContext
    ) async throws -> Com_Apple_Containerization_Sandbox_V3_ResizeProcessResponse {
        log.debug(
            "resizeProcess",
            metadata: [
                "id": "\(request.id)",
                "containerID": "\(request.containerID)",
            ])

        if !request.hasContainerID {
            throw ContainerizationError(
                .invalidArgument,
                message: "processes in the root of the vm not implemented"
            )
        }

        do {
            let ctr = try await self.state.get(container: request.containerID)
            let size = Terminal.Size(
                width: UInt16(request.columns),
                height: UInt16(request.rows)
            )
            try await ctr.resize(execID: request.id, size: size)
        } catch {
            log.error(
                "resizeProcess",
                metadata: [
                    "id": "\(request.id)",
                    "containerID": "\(request.containerID)",
                    "error": "\(error)",
                ])
            throw GRPCStatus(
                code: .internalError,
                message: "resizeProcess: failed to resize process: \(error)"
            )
        }

        return .init()
    }

    func waitProcess(
        request: Com_Apple_Containerization_Sandbox_V3_WaitProcessRequest, context: GRPCAsyncServerCallContext
    ) async throws -> Com_Apple_Containerization_Sandbox_V3_WaitProcessResponse {
        log.debug(
            "waitProcess",
            metadata: [
                "id": "\(request.id)",
                "containerID": "\(request.containerID)",
            ])

        if !request.hasContainerID {
            throw ContainerizationError(
                .invalidArgument,
                message: "processes in the root of the vm not implemented"
            )
        }

        do {
            let ctr = try await self.state.get(container: request.containerID)
            let exitStatus = try await ctr.wait(execID: request.id)

            return .with {
                $0.exitCode = exitStatus.exitStatus
                $0.exitedAt = Google_Protobuf_Timestamp(date: exitStatus.exitedAt)
            }
        } catch let err as ContainerizationError {
            log.error(
                "waitProcess",
                metadata: [
                    "id": "\(request.id)",
                    "containerID": "\(request.containerID)",
                    "error": "\(err)",
                ])
            switch err.code {
            case .notFound:
                throw GRPCStatus(code: .notFound, message: "waitProcess: failed to wait on process: \(err)")
            default:
                throw GRPCStatus(code: .internalError, message: "waitProcess: failed to wait on process: \(err)")
            }
        } catch {
            log.error(
                "waitProcess",
                metadata: [
                    "id": "\(request.id)",
                    "containerID": "\(request.containerID)",
                    "error": "\(error)",
                ])
            if error is GRPCStatus {
                throw error
            }
            throw GRPCStatus(
                code: .internalError,
                message: "waitProcess: failed to wait on process: \(error)"
            )
        }
    }

    func closeProcessStdin(
        request: Com_Apple_Containerization_Sandbox_V3_CloseProcessStdinRequest, context: GRPCAsyncServerCallContext
    ) async throws -> Com_Apple_Containerization_Sandbox_V3_CloseProcessStdinResponse {
        log.debug(
            "closeProcessStdin",
            metadata: [
                "id": "\(request.id)",
                "containerID": "\(request.containerID)",
            ])

        if !request.hasContainerID {
            throw ContainerizationError(
                .invalidArgument,
                message: "processes in the root of the vm not implemented"
            )
        }

        do {
            let ctr = try await self.state.get(container: request.containerID)

            try await ctr.closeStdin(execID: request.id)

            return .init()
        } catch {
            log.error(
                "closeProcessStdin",
                metadata: [
                    "id": "\(request.id)",
                    "containerID": "\(request.containerID)",
                    "error": "\(error)",
                ])
            throw GRPCStatus(
                code: .internalError,
                message: "closeProcessStdin: failed to close process stdin: \(error)"
            )
        }
    }

    func ipLinkSet(
        request: Com_Apple_Containerization_Sandbox_V3_IpLinkSetRequest, context: GRPC.GRPCAsyncServerCallContext
    ) async throws -> Com_Apple_Containerization_Sandbox_V3_IpLinkSetResponse {
        log.debug(
            "ipLinkSet",
            metadata: [
                "interface": "\(request.interface)",
                "up": "\(request.up)",
            ])

        do {
            let socket = try DefaultNetlinkSocket()
            let session = NetlinkSession(socket: socket, log: log)
            let mtuValue: UInt32? = request.hasMtu ? request.mtu : nil
            try session.linkSet(interface: request.interface, up: request.up, mtu: mtuValue)
        } catch {
            log.error(
                "ipLinkSet",
                metadata: [
                    "error": "\(error)"
                ])
            throw GRPCStatus(code: .internalError, message: "ip-link-set: \(error)")
        }

        return .init()
    }

    func ipAddrAdd(
        request: Com_Apple_Containerization_Sandbox_V3_IpAddrAddRequest, context: GRPC.GRPCAsyncServerCallContext
    ) async throws -> Com_Apple_Containerization_Sandbox_V3_IpAddrAddResponse {
        log.debug(
            "ipAddrAdd",
            metadata: [
                "interface": "\(request.interface)",
                "address": "\(request.address)",
            ])

        do {
            let socket = try DefaultNetlinkSocket()
            let session = NetlinkSession(socket: socket, log: log)
            try session.addressAdd(interface: request.interface, address: request.address)
        } catch {
            log.error(
                "ipAddrAdd",
                metadata: [
                    "error": "\(error)"
                ])
            throw GRPCStatus(code: .internalError, message: "failed to set IP address on interface \(request.interface): \(error)")
        }

        return .init()
    }

    func ipRouteAddLink(
        request: Com_Apple_Containerization_Sandbox_V3_IpRouteAddLinkRequest, context: GRPC.GRPCAsyncServerCallContext
    ) async throws -> Com_Apple_Containerization_Sandbox_V3_IpRouteAddLinkResponse {
        log.debug(
            "ipRouteAddLink",
            metadata: [
                "interface": "\(request.interface)",
                "address": "\(request.address)",
                "srcAddr": "\(request.srcAddr)",
            ])

        do {
            let socket = try DefaultNetlinkSocket()
            let session = NetlinkSession(socket: socket, log: log)
            try session.routeAdd(
                interface: request.interface,
                destinationAddress: request.address,
                srcAddr: request.srcAddr
            )
        } catch {
            log.error(
                "ipRouteAddLink",
                metadata: [
                    "error": "\(error)"
                ])
            throw GRPCStatus(code: .internalError, message: "ip-route-add-link: \(error)")
        }

        return .init()
    }

    func ipRouteAddDefault(
        request: Com_Apple_Containerization_Sandbox_V3_IpRouteAddDefaultRequest,
        context: GRPC.GRPCAsyncServerCallContext
    ) async throws -> Com_Apple_Containerization_Sandbox_V3_IpRouteAddDefaultResponse {
        log.debug(
            "ipRouteAddDefault",
            metadata: [
                "interface": "\(request.interface)",
                "gateway": "\(request.gateway)",
            ])

        do {
            let socket = try DefaultNetlinkSocket()
            let session = NetlinkSession(socket: socket, log: log)
            try session.routeAddDefault(interface: request.interface, gateway: request.gateway)
        } catch {
            log.error(
                "ipRouteAddDefault",
                metadata: [
                    "error": "\(error)"
                ])
            throw GRPCStatus(code: .internalError, message: "failed to set default gateway on interface \(request.interface): \(error)")
        }

        return .init()
    }

    func configureDns(
        request: Com_Apple_Containerization_Sandbox_V3_ConfigureDnsRequest,
        context: GRPC.GRPCAsyncServerCallContext
    ) async throws -> Com_Apple_Containerization_Sandbox_V3_ConfigureDnsResponse {
        let domain = request.hasDomain ? request.domain : nil
        log.debug(
            "configureDns",
            metadata: [
                "location": "\(request.location)",
                "nameservers": "\(request.nameservers)",
                "domain": "\(domain ?? "")",
                "searchDomains": "\(request.searchDomains)",
                "options": "\(request.options)",
            ])

        do {
            let etc = URL(fileURLWithPath: request.location).appendingPathComponent("etc")
            try FileManager.default.createDirectory(atPath: etc.path, withIntermediateDirectories: true)
            let resolvConf = etc.appendingPathComponent("resolv.conf")
            let config = DNS(
                nameservers: request.nameservers,
                domain: domain,
                searchDomains: request.searchDomains,
                options: request.options
            )
            let text = config.resolvConf
            log.debug("writing to path \(resolvConf.path) \(text)")
            try text.write(toFile: resolvConf.path, atomically: true, encoding: .utf8)
            log.debug("wrote resolver configuration", metadata: ["path": "\(resolvConf.path)"])
        } catch {
            log.error(
                "configureDns",
                metadata: [
                    "error": "\(error)"
                ])
            throw GRPCStatus(code: .internalError, message: "failed to configure DNS at location \(request.location): \(error)")
        }

        return .init()
    }

    func configureHosts(
        request: Com_Apple_Containerization_Sandbox_V3_ConfigureHostsRequest,
        context: GRPC.GRPCAsyncServerCallContext
    ) async throws -> Com_Apple_Containerization_Sandbox_V3_ConfigureHostsResponse {
        log.debug(
            "configureHosts",
            metadata: [
                "location": "\(request.location)"
            ])

        do {
            let etc = URL(fileURLWithPath: request.location).appendingPathComponent("etc")
            try FileManager.default.createDirectory(atPath: etc.path, withIntermediateDirectories: true)
            let hostsPath = etc.appendingPathComponent("hosts")

            let config = request.toCZHosts()
            let text = config.hostsFile
            try text.write(toFile: hostsPath.path, atomically: true, encoding: .utf8)

            log.debug("wrote /etc/hosts configuration", metadata: ["path": "\(hostsPath.path)"])
        } catch {
            log.error(
                "configureHosts",
                metadata: [
                    "error": "\(error)"
                ])
            throw GRPCStatus(code: .internalError, message: "configureHosts: \(error)")
        }

        return .init()
    }

    func containerStatistics(
        request: Com_Apple_Containerization_Sandbox_V3_ContainerStatisticsRequest,
        context: GRPC.GRPCAsyncServerCallContext
    ) async throws -> Com_Apple_Containerization_Sandbox_V3_ContainerStatisticsResponse {
        log.debug(
            "containerStatistics",
            metadata: [
                "container_ids": "\(request.containerIds)"
            ])

        do {
            // Get all network interfaces (skip loopback)
            let interfaces = try getNetworkInterfaces()

            // Get containers to query
            let containerIDs: [String]
            if request.containerIds.isEmpty {
                containerIDs = await Array(state.containers.keys)
            } else {
                containerIDs = request.containerIds
            }

            var containerStats: [Com_Apple_Containerization_Sandbox_V3_ContainerStats] = []

            for containerID in containerIDs {
                let container = try await state.get(container: containerID)
                let cgStats = try await container.stats()

                // Get network stats for all interfaces
                let socket = try DefaultNetlinkSocket()
                let session = NetlinkSession(socket: socket, log: log)
                var networkStats: [Com_Apple_Containerization_Sandbox_V3_NetworkStats] = []

                for interface in interfaces {
                    let responses = try session.linkGet(interface: interface, includeStats: true)
                    if responses.count == 1, let stats = try responses[0].getStatistics() {
                        networkStats.append(
                            .with {
                                $0.interface = interface
                                $0.receivedPackets = stats.rxPackets
                                $0.transmittedPackets = stats.txPackets
                                $0.receivedBytes = stats.rxBytes
                                $0.transmittedBytes = stats.txBytes
                                $0.receivedErrors = stats.rxErrors
                                $0.transmittedErrors = stats.txErrors
                            })
                    }
                }

                containerStats.append(mapStatsToProto(containerID: containerID, cgStats: cgStats, networkStats: networkStats))
            }

            return .with {
                $0.containers = containerStats
            }
        } catch {
            log.error(
                "containerStatistics",
                metadata: [
                    "error": "\(error)"
                ])
            throw GRPCStatus(code: .internalError, message: "containerStatistics: \(error)")
        }
    }

    private func swiftErrno(_ msg: Logger.Message) -> POSIXError {
        let error = POSIXError(.init(rawValue: errno)!)
        log.error(
            msg,
            metadata: [
                "error": "\(error)"
            ])
        return error
    }

    // NOTE: This is just crummy. It works because today the assumption is
    // every NIC in the root net namespace is for the container(s), but if we
    // ever supported individual containers having their own NICs/IPs then this
    // logic needs to change. We only create ethernet devices today too, so that's
    // what this filters for as well.
    private func getNetworkInterfaces() throws -> [String] {
        let netPath = URL(filePath: "/sys/class/net")
        let interfaces = try FileManager.default.contentsOfDirectory(
            at: netPath,
            includingPropertiesForKeys: nil
        )
        return
            interfaces
            .map { $0.lastPathComponent }
            .filter { $0.hasPrefix("eth") }
    }

    private func mapStatsToProto(
        containerID: String,
        cgStats: Cgroup2Stats,
        networkStats: [Com_Apple_Containerization_Sandbox_V3_NetworkStats]
    ) -> Com_Apple_Containerization_Sandbox_V3_ContainerStats {
        .with {
            $0.containerID = containerID

            $0.process = .with {
                $0.current = cgStats.pids?.current ?? 0
                $0.limit = cgStats.pids?.max ?? 0
            }

            $0.memory = .with {
                $0.usageBytes = cgStats.memory?.usage ?? 0
                $0.limitBytes = cgStats.memory?.usageLimit ?? 0
                $0.swapUsageBytes = cgStats.memory?.swapUsage ?? 0
                $0.swapLimitBytes = cgStats.memory?.swapLimit ?? 0
                $0.cacheBytes = cgStats.memory?.file ?? 0
                $0.kernelStackBytes = cgStats.memory?.kernelStack ?? 0
                $0.slabBytes = cgStats.memory?.slab ?? 0
                $0.pageFaults = cgStats.memory?.pgfault ?? 0
                $0.majorPageFaults = cgStats.memory?.pgmajfault ?? 0
            }

            $0.cpu = .with {
                $0.usageUsec = cgStats.cpu?.usageUsec ?? 0
                $0.userUsec = cgStats.cpu?.userUsec ?? 0
                $0.systemUsec = cgStats.cpu?.systemUsec ?? 0
                $0.throttlingPeriods = cgStats.cpu?.nrPeriods ?? 0
                $0.throttledPeriods = cgStats.cpu?.nrThrottled ?? 0
                $0.throttledTimeUsec = cgStats.cpu?.throttledUsec ?? 0
            }

            $0.blockIo = .with {
                $0.devices =
                    cgStats.io?.entries.map { entry in
                        .with {
                            $0.major = entry.major
                            $0.minor = entry.minor
                            $0.readBytes = entry.rbytes
                            $0.writeBytes = entry.wbytes
                            $0.readOperations = entry.rios
                            $0.writeOperations = entry.wios
                        }
                    } ?? []
            }

            $0.networks = networkStats
        }
    }

    func sync(
        request: Com_Apple_Containerization_Sandbox_V3_SyncRequest,
        context: GRPC.GRPCAsyncServerCallContext
    ) async throws -> Com_Apple_Containerization_Sandbox_V3_SyncResponse {
        log.debug("sync")

        _sync()
        return .init()
    }

    func kill(
        request: Com_Apple_Containerization_Sandbox_V3_KillRequest,
        context: GRPCAsyncServerCallContext
    ) async throws -> Com_Apple_Containerization_Sandbox_V3_KillResponse {
        log.debug(
            "kill",
            metadata: [
                "pid": "\(request.pid)",
                "signal": "\(request.signal)",
            ])

        let r = _kill(request.pid, request.signal)
        return .with {
            $0.result = r
        }
    }
}

extension Com_Apple_Containerization_Sandbox_V3_ConfigureHostsRequest {
    func toCZHosts() -> Hosts {
        let entries = self.entries.map {
            Hosts.Entry(
                ipAddress: $0.ipAddress,
                hostnames: $0.hostnames,
                comment: $0.hasComment ? $0.comment : nil
            )
        }
        return Hosts(
            entries: entries,
            comment: self.hasComment ? self.comment : nil
        )
    }
}

extension Initd {
    func ociAlterations(id: String, ociSpec: inout ContainerizationOCI.Spec) throws {
        guard var process = ociSpec.process else {
            throw ContainerizationError(
                .invalidArgument,
                message: "runtime spec without process field present"
            )
        }
        guard let root = ociSpec.root else {
            throw ContainerizationError(
                .invalidArgument,
                message: "runtime spec without root field present"
            )
        }

        if ociSpec.linux!.cgroupsPath.isEmpty {
            ociSpec.linux!.cgroupsPath = "/container/\(id)"
        }

        if process.cwd.isEmpty {
            process.cwd = "/"
        }

        // NOTE: The OCI runtime specs Username field is truthfully Windows exclusive, but we use this as a way
        // to pass through the exact string representation of a username (or username:group, uid:group etc.) a client
        // may have given us.
        let username = process.user.username.isEmpty ? "\(process.user.uid):\(process.user.gid)" : process.user.username
        let parsedUser = try User.getExecUser(
            userString: username,
            passwdPath: URL(filePath: root.path).appending(path: "etc/passwd"),
            groupPath: URL(filePath: root.path).appending(path: "etc/group")
        )
        process.user.uid = parsedUser.uid
        process.user.gid = parsedUser.gid
        process.user.additionalGids.append(contentsOf: parsedUser.sgids)
        process.user.additionalGids.append(process.user.gid)

        var seenSuppGids = Set<UInt32>()
        process.user.additionalGids = process.user.additionalGids.filter {
            seenSuppGids.insert($0).inserted
        }

        if !process.env.contains(where: { $0.hasPrefix("PATH=") }) {
            process.env.append("PATH=\(LinuxProcessConfiguration.defaultPath)")
        }

        if !process.env.contains(where: { $0.hasPrefix("HOME=") }) {
            process.env.append("HOME=\(parsedUser.home)")
        }

        // Defensive programming a tad, but ensure we have TERM set if
        // the client requested a pty.
        if process.terminal {
            let termEnv = "TERM="
            if !process.env.contains(where: { $0.hasPrefix(termEnv) }) {
                process.env.append("TERM=xterm")
            }
        }

        ociSpec.process = process
    }
}<|MERGE_RESOLUTION|>--- conflicted
+++ resolved
@@ -610,7 +610,6 @@
             }
 
             return .init()
-<<<<<<< HEAD
         } catch let err as ContainerizationError {
             log.error(
                 "deleteProcess",
@@ -625,8 +624,6 @@
             default:
                 throw GRPCStatus(code: .internalError, message: "deleteProcess: failed to delete process: \(err)")
             }
-=======
->>>>>>> 14f56e4a
         } catch {
             log.error(
                 "deleteProcess",
@@ -635,17 +632,10 @@
                     "containerID": "\(request.containerID)",
                     "error": "\(error)",
                 ])
-<<<<<<< HEAD
             if error is GRPCStatus {
                 throw error
             }
             throw GRPCStatus(code: .internalError, message: "deleteProcess: \(error)")
-=======
-            throw GRPCStatus(
-                code: .internalError,
-                message: "deleteProcess: \(error)"
-            )
->>>>>>> 14f56e4a
         }
     }
 
